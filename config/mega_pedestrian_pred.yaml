state:

  # Upper and lower bounds for experimental space (meters). [x, y, z]
  # Do this for each human
  #lower1: [-15, -11.5, 0] 
  #upper1: [15, 11.7, 2.0] 
  
  #lower1: [-15, -11.5, 0] 
  #upper1: [-7.5, 11.7, 2.0] 

<<<<<<< HEAD
  lower1: [0, -10, 0] 
  upper1: [10, 0, 2.0] 
=======
  lower1: [0.0, 0.0, 0.0] 
  upper1: [8.0, 4.0, 2.0] 
>>>>>>> 459f6e63

  #lower1: [-11.5, -15.0, 0.0]
  #upper1: [11.7, -7.5, 2.0]

<<<<<<< HEAD
  lower2: [-10, 0, 0] 
  upper2: [0, 10, 2.0] 

  lower3: [-10, 0, 0] 
  upper3: [0, 10, 2.0]


  lower4: [0, 0, 0] 
  upper4: [10, 10, 2.0]  

  lower5: [-10, -5, 0] 
  upper5: [0, 5, 2.0]  

  lower6: [0, -5, 0] 
  upper6: [10, 5, 2.0]  

  lower7: [-10, -5, 0] 
  upper7: [0, 5, 2.0]  

  lower8: [-5, -10, 0] 
  upper8: [5, 0, 2.0]  

  lower9: [0, -5, 0] 
  upper9: [10, 5, 2.0]  

  lower10: [-10, -10, 0] 
  upper10: [0, 0, 2.0]  
=======
  #lower2: [-90, -65, 0] 
  #upper2: [-80, 65, 2.0] 
>>>>>>> 459f6e63

pred:
  # Total number of humans that you will be simulating. Used 
  # by potential_field_human.py to avoid other humans.
  total_number_of_humans: 10

  # Start position of human(s) and list of potential goal locations
  #human1_real_start: [-90, -75] 
  #human1_real_goals: [[-90, 75]] 
  #human1_real_start: [-15, -11.5] 
  #human1_real_goals: [[-7.5, 11.7]] 
<<<<<<< HEAD
  human1_real_start: [0, -10] 
  human1_real_goals: [[10, 0]] 

  human2_real_start: [-10, 0] 
  human2_real_goals: [[0, 10]] 
=======
  human1_real_start: [0.5, 0.5] 
  human1_real_goals: [[7.5, 3.5]] 

  #human2_real_start: [-13, -10] 
  #human2_real_goals: [[-13, 10]] 
>>>>>>> 459f6e63

  human3_real_start: [-3, 8] 
  human3_real_goals: [[-9, 0]] 

  human4_real_start: [10,9] 
  human4_real_goals: [[0, 7]] 

  human5_real_start: [-10,5] 
  human5_real_goals: [[-10, -5]] 

  human6_real_start: [8,5] 
  human6_real_goals: [[7, -5]] 

  human7_real_start: [-10,-5] 
  human7_real_goals: [[-5, 5]] 

  human8_real_start: [5,-8] 
  human8_real_goals: [[-5, -9]] 

  human9_real_start: [7,-5] 
  human9_real_goals: [[9, 5]] 

  human10_real_start: [-10,-9] 
  human10_real_goals: [[0, -9]] 

  # Color coding for human visualization (RGB)
  human1_color: [1.0, 0.0, 0.0]
  human2_color: [1.0, 0.0, 0.0]
  human3_color: [1.0, 0.0, 0.0]
  human4_color: [1.0, 0.0, 0.0]
  human5_color: [1.0, 0.0, 0.0]
  human6_color: [1.0, 0.0, 0.0]
  human7_color: [1.0, 0.0, 0.0]
  human8_color: [1.0, 0.0, 0.0]
  human9_color: [1.0, 0.0, 0.0]
  human10_color: [1.0, 0.0, 0.0]

  # Dimensions of the prediction map (for each human)
<<<<<<< HEAD
  sim_height1: 40
  sim_width1: 40
=======
  sim_height1: 4
  sim_width1: 8
>>>>>>> 459f6e63

  sim_height2: 40
  sim_width2: 40

  sim_height3: 40
  sim_width3: 40

  sim_height3: 40
  sim_width3: 40

  sim_height4: 40
  sim_width4: 40

  sim_height5: 40
  sim_width5: 40

  sim_height5: 40
  sim_width5: 40

  sim_height6: 40
  sim_width6: 40
  
  sim_height7: 40
  sim_width7: 40
  
  sim_height8: 40
  sim_width8: 40
 
  sim_height9: 40
  sim_width9: 40

  sim_height10: 40
  sim_width10: 40

  # Num timesteps into the future to predict
  fwd_tsteps: 10

  # Initial betas depending on model
  beta_adaptive: [0.1, 0.3, 1.0, 3.0, 10.0]
  beta_rational: [0.05]
  beta_irrational: [10.0]

  # Human's height (in meters)
  human_height: 1.67

  # Human's walking speed (m/s) -- human walking speed is 1.4 m/s
  human_vel: 0.7 

  # Probability threshold 
  prob_thresh: 0.01

  # Process noise (epsilon-stubborn model)
  epsilon_dest: 0.02
  epsilon_beta: 0.02

sim:
  # Timestep 
  dt: 0.01

  # Specify the robot prefixes to listen to (obstacles)
  robot_prefixes: ["HY4", "HY5"]

  # Potential field goal parameters
  #   alpha  -- attraction amount
  #   goal_s -- potential field spread (m)
  #   goal_r -- goal radius (m)
  alpha_pot_field: 0.5
  goal_s: 1
  goal_r: 0.5

  # Potential field obstacle parameters
  #   beta  -- obstacle's repulsion amount
  #   obstacle_s -- potential field spread (m)
  #   obstacle_r -- obstacle radius (m)
  beta_pot_field: 1.0
  obstacle_s: 1
  obstacle_r: 0.25<|MERGE_RESOLUTION|>--- conflicted
+++ resolved
@@ -8,18 +8,9 @@
   #lower1: [-15, -11.5, 0] 
   #upper1: [-7.5, 11.7, 2.0] 
 
-<<<<<<< HEAD
   lower1: [0, -10, 0] 
   upper1: [10, 0, 2.0] 
-=======
-  lower1: [0.0, 0.0, 0.0] 
-  upper1: [8.0, 4.0, 2.0] 
->>>>>>> 459f6e63
 
-  #lower1: [-11.5, -15.0, 0.0]
-  #upper1: [11.7, -7.5, 2.0]
-
-<<<<<<< HEAD
   lower2: [-10, 0, 0] 
   upper2: [0, 10, 2.0] 
 
@@ -47,10 +38,6 @@
 
   lower10: [-10, -10, 0] 
   upper10: [0, 0, 2.0]  
-=======
-  #lower2: [-90, -65, 0] 
-  #upper2: [-80, 65, 2.0] 
->>>>>>> 459f6e63
 
 pred:
   # Total number of humans that you will be simulating. Used 
@@ -62,19 +49,12 @@
   #human1_real_goals: [[-90, 75]] 
   #human1_real_start: [-15, -11.5] 
   #human1_real_goals: [[-7.5, 11.7]] 
-<<<<<<< HEAD
+
   human1_real_start: [0, -10] 
   human1_real_goals: [[10, 0]] 
 
   human2_real_start: [-10, 0] 
   human2_real_goals: [[0, 10]] 
-=======
-  human1_real_start: [0.5, 0.5] 
-  human1_real_goals: [[7.5, 3.5]] 
-
-  #human2_real_start: [-13, -10] 
-  #human2_real_goals: [[-13, 10]] 
->>>>>>> 459f6e63
 
   human3_real_start: [-3, 8] 
   human3_real_goals: [[-9, 0]] 
@@ -113,13 +93,9 @@
   human10_color: [1.0, 0.0, 0.0]
 
   # Dimensions of the prediction map (for each human)
-<<<<<<< HEAD
+
   sim_height1: 40
   sim_width1: 40
-=======
-  sim_height1: 4
-  sim_width1: 8
->>>>>>> 459f6e63
 
   sim_height2: 40
   sim_width2: 40
